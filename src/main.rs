use std::{io::stdout, env::args};
use crossterm::{
    Result, execute,
    cursor::{Hide, Show},
    terminal::{Clear, ClearType, SetTitle, enable_raw_mode, disable_raw_mode},
    event::{Event, KeyCode, EventStream},
};
use futures::{FutureExt, stream::StreamExt};
use tokio::{select, time::{interval, Duration, sleep_until, Instant}, pin};

use crate::display::{draw, render};
use crate::game::*;

use crate::debug::*;

mod debug;
mod display;
mod game;
mod tetromino;

const TARGET_FRAME_RATE: u64 = 120;

async fn run(game: &mut Game) {
    let mut reader = EventStream::new();

    draw().unwrap();

    let mut render_interval = interval(Duration::from_nanos(1_000_000_000 / TARGET_FRAME_RATE));
    let mut drop_interval = interval(Duration::from_millis(1_000 / game.level as u64));
    let mut debug_interval = interval(Duration::from_secs(1));

    let lock_delay = sleep_until(Instant::now());
    pin!(lock_delay);

    let mut frame = 0;

    loop {
        select! {
            maybe_event = reader.next().fuse() => {
                match maybe_event {
                    Some(Ok(event)) => {
                        if let Event::Key(key) = event {
                            match key.code {
                                KeyCode::Char('w') | KeyCode::Char('W') | KeyCode::Up => {
                                    game.rotate(RotationDirection::Clockwise)
                                },
                                KeyCode::Char('a') | KeyCode::Char('A') | KeyCode::Left => {
                                    game.shift(ShiftDirection::Left)
                                },
                                KeyCode::Char('s') | KeyCode::Char('S') | KeyCode::Down => {
                                    game.soft_drop()
                                },
                                KeyCode::Char('d') | KeyCode::Char('D') | KeyCode::Right => {
                                    game.shift(ShiftDirection::Right)
                                },
                                KeyCode::Char(' ') => {
                                    game.hard_drop()
                                },
                                KeyCode::Char('z') | KeyCode::Char('Z') => {
                                    game.rotate(RotationDirection::CounterClockwise)
                                },
                                KeyCode::Char('c') | KeyCode::Char('C') => {
                                    game.hold()
                                },
                                KeyCode::Char('q') | KeyCode::Char('Q') | KeyCode::Esc => {
                                    break
                                },
                                _ => (),
                            }
                        }
                    },
                    Some(Err(error)) => panic!("{}", error),
                    None => (),
                }
            },
            _ = async {}, if game.lock_reset || game.locking && lock_delay.is_elapsed() => {
                lock_delay.as_mut().reset(Instant::now() + Duration::from_millis(500));
            },
            _ = &mut lock_delay, if game.locking => {
                game.place();
            },
            _ = drop_interval.tick() => {
                game.shift(ShiftDirection::Down)
            },
            _ = render_interval.tick() => {
                render(game).unwrap();
                frame += 1;
            },
            _ = debug_interval.tick() => {
                debug_println!("FPS: {}", frame);
                frame = 0;
            },
        };
    }
}

<<<<<<< HEAD
#[tokio::main]
async fn main() -> Result<()> {
    let mut stdout = stdout();
=======
    let debug_window = DebugWindow::new();
>>>>>>> b8606556

    let args = args().collect::<Vec<String>>();
    let level = if args.len() == 2 { args[1].parse::<u32>().unwrap() } else { 1 };

    let debug_window = DebugWindow::new();

    enable_raw_mode()?;
    execute!(stdout, Hide, Clear(ClearType::All), SetTitle("TETRIS"))?;

    let game = &mut Game::start(level);
    run(game).await;

    disable_raw_mode()?;
    execute!(stdout, Show, Clear(ClearType::All))?;
    println!("SCORE: {}\nLEVEL: {}\nLINES: {}", game.score, game.level, game.lines);

    debug_window.close();

<<<<<<< HEAD
    Ok(())
=======
    let mut tick_start = Instant::now();
    let mut lock_delay_start: Option<Instant> = None;

    macro_rules! quit {
        () => {{
            debug_window.close();
            disable_raw_mode()?;
            execute!(stdout, Show, Clear(ClearType::All))?;
            println!("SCORE: {}\nLEVEL: {}\nLINES: {}", game.score, game.level, game.lines);
            break
        }};
    }

    Ok(loop {
        if game.end { quit!() }

        if game.locking {
            match lock_delay_start {
                Some(remaining_duration) => {
                    if lock_delay_duration.checked_sub(remaining_duration.elapsed()).is_none() {
                        game.place();
                        game.locking = false;
                    }
                },
                None => lock_delay_start = Some(Instant::now()),
            }
        } else {
            lock_delay_start = None;
        }

        match tick_duration.checked_sub(tick_start.elapsed()) {
            Some(remaining_duration) => {
                if poll(remaining_duration)? {
                    match read()? {
                        Event::Resize(_, _) => draw(game)?,
                        Event::Key(event) => match event.code {
                            KeyCode::Char('w') | KeyCode::Char('W') | KeyCode::Up => game.rotate(RotationDirection::Clockwise),
                            KeyCode::Char('a') | KeyCode::Char('A') | KeyCode::Left => game.shift(ShiftDirection::Left),
                            KeyCode::Char('s') | KeyCode::Char('S') | KeyCode::Down => game.soft_drop(),
                            KeyCode::Char('d') | KeyCode::Char('D') | KeyCode::Right => game.shift(ShiftDirection::Right),
                            KeyCode::Char('z') | KeyCode::Char('Z') => game.rotate(RotationDirection::CounterClockwise),
                            KeyCode::Char('c') | KeyCode::Char('C') => game.hold(),
                            KeyCode::Char(' ') => game.hard_drop(),
                            KeyCode::Char('q') | KeyCode::Char('Q') | KeyCode::Esc => quit!(),
                            _ => continue,
                        },
                        _ => continue,
                    }
                }
            },
            None => {
                game.shift(ShiftDirection::Down);
                tick_start = Instant::now();
            },
        }
        render(game)?;
        sleep(Duration::from_millis(1));
    })
>>>>>>> b8606556
}<|MERGE_RESOLUTION|>--- conflicted
+++ resolved
@@ -11,6 +11,7 @@
 use crate::display::{draw, render};
 use crate::game::*;
 
+use crate::debug::*;
 use crate::debug::*;
 
 mod debug;
@@ -94,13 +95,9 @@
     }
 }
 
-<<<<<<< HEAD
 #[tokio::main]
 async fn main() -> Result<()> {
     let mut stdout = stdout();
-=======
-    let debug_window = DebugWindow::new();
->>>>>>> b8606556
 
     let args = args().collect::<Vec<String>>();
     let level = if args.len() == 2 { args[1].parse::<u32>().unwrap() } else { 1 };
@@ -119,66 +116,5 @@
 
     debug_window.close();
 
-<<<<<<< HEAD
     Ok(())
-=======
-    let mut tick_start = Instant::now();
-    let mut lock_delay_start: Option<Instant> = None;
-
-    macro_rules! quit {
-        () => {{
-            debug_window.close();
-            disable_raw_mode()?;
-            execute!(stdout, Show, Clear(ClearType::All))?;
-            println!("SCORE: {}\nLEVEL: {}\nLINES: {}", game.score, game.level, game.lines);
-            break
-        }};
-    }
-
-    Ok(loop {
-        if game.end { quit!() }
-
-        if game.locking {
-            match lock_delay_start {
-                Some(remaining_duration) => {
-                    if lock_delay_duration.checked_sub(remaining_duration.elapsed()).is_none() {
-                        game.place();
-                        game.locking = false;
-                    }
-                },
-                None => lock_delay_start = Some(Instant::now()),
-            }
-        } else {
-            lock_delay_start = None;
-        }
-
-        match tick_duration.checked_sub(tick_start.elapsed()) {
-            Some(remaining_duration) => {
-                if poll(remaining_duration)? {
-                    match read()? {
-                        Event::Resize(_, _) => draw(game)?,
-                        Event::Key(event) => match event.code {
-                            KeyCode::Char('w') | KeyCode::Char('W') | KeyCode::Up => game.rotate(RotationDirection::Clockwise),
-                            KeyCode::Char('a') | KeyCode::Char('A') | KeyCode::Left => game.shift(ShiftDirection::Left),
-                            KeyCode::Char('s') | KeyCode::Char('S') | KeyCode::Down => game.soft_drop(),
-                            KeyCode::Char('d') | KeyCode::Char('D') | KeyCode::Right => game.shift(ShiftDirection::Right),
-                            KeyCode::Char('z') | KeyCode::Char('Z') => game.rotate(RotationDirection::CounterClockwise),
-                            KeyCode::Char('c') | KeyCode::Char('C') => game.hold(),
-                            KeyCode::Char(' ') => game.hard_drop(),
-                            KeyCode::Char('q') | KeyCode::Char('Q') | KeyCode::Esc => quit!(),
-                            _ => continue,
-                        },
-                        _ => continue,
-                    }
-                }
-            },
-            None => {
-                game.shift(ShiftDirection::Down);
-                tick_start = Instant::now();
-            },
-        }
-        render(game)?;
-        sleep(Duration::from_millis(1));
-    })
->>>>>>> b8606556
 }