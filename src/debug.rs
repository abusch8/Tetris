#![allow(unused)]

use std::{fs::remove_file, process::{Command, Child}, thread::sleep, time::Duration};

pub const DEBUG_PATH: &str = "/tmp/tetris_debug_pipe";
use std::io::Write;

#[macro_export]
macro_rules! debug_println {
<<<<<<< HEAD
    ($($args:tt)*) => {{
        use crate::debug::DEBUG_PATH;
        use std::io::Write;
=======
    ($($args:tt)*) => {
>>>>>>> b8606556
        let mut pipe = std::fs::OpenOptions::new()
            .write(true)
            .open(crate::debug::DEBUG_PATH)
            .unwrap_or_else(|_| panic!("failed to open {}", crate::debug::DEBUG_PATH));
        writeln!(pipe, $($args)*).unwrap();
        pipe.flush().unwrap();
    }};
}

pub struct DebugWindow {
    child: Child,
}

impl DebugWindow {
    pub fn new() -> DebugWindow {
        remove_file(DEBUG_PATH).ok();

        Command::new("mkfifo").arg(DEBUG_PATH).output().unwrap();

        let child = Command::new("kitty")
            .arg("--title")
            .arg("TETRIS - Debug")
            .arg("bash")
            .arg("-c")
            .arg(format!("tail -f {}", DEBUG_PATH))
            .spawn()
            .unwrap();

        sleep(Duration::from_secs(1));

        DebugWindow { child }
    }

    pub fn close(mut self) {
        remove_file(DEBUG_PATH).ok();

        self.child.kill().unwrap();
        self.child.wait().unwrap();
    }
}<|MERGE_RESOLUTION|>--- conflicted
+++ resolved
@@ -7,20 +7,14 @@
 
 #[macro_export]
 macro_rules! debug_println {
-<<<<<<< HEAD
-    ($($args:tt)*) => {{
-        use crate::debug::DEBUG_PATH;
-        use std::io::Write;
-=======
     ($($args:tt)*) => {
->>>>>>> b8606556
         let mut pipe = std::fs::OpenOptions::new()
             .write(true)
             .open(crate::debug::DEBUG_PATH)
             .unwrap_or_else(|_| panic!("failed to open {}", crate::debug::DEBUG_PATH));
         writeln!(pipe, $($args)*).unwrap();
         pipe.flush().unwrap();
-    }};
+    };
 }
 
 pub struct DebugWindow {
