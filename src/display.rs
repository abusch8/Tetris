use::std::io::{stdout, Write};
use crossterm::{
    cursor::MoveTo, execute, style::{ContentStyle, Print, PrintStyledContent, StyledContent, Stylize}, terminal::{self, Clear, ClearType}, QueueableCommand, Result
};

use crate::game::Game;

<<<<<<< HEAD
pub type Dimension = (i32, i32);

pub const BOARD_DIMENSION: Dimension = (10, 20);

const WIDTH: u16 = BOARD_DIMENSION.0 as u16 * 2 + 2;
const HEIGHT: u16 = BOARD_DIMENSION.1 as u16 + 2;
=======
use crate::debug_println;

pub const BOARD_DIMENSION: Dimension = (10, 20);

pub type Dimension = (i32, i32);

const BOARD_WIDTH: u16 = BOARD_DIMENSION.0 as u16 * 2 + 2;
const BOARD_HEIGHT: u16 = BOARD_DIMENSION.1 as u16 + 2;
>>>>>>> b8606556

pub fn render(game: &Game) -> Result<()> {
    let mut stdout = stdout();

    debug_println!("RERENDER");

    let (terminal_width, _terminal_height) = terminal::size().unwrap();

    let board_width_start = terminal_width / 2 - BOARD_WIDTH / 2;
    let board_width_end = board_width_start + BOARD_WIDTH;

    fn position_in_view(position: &Dimension, view: &Dimension, offset_x: i32) -> bool {
        BOARD_DIMENSION.1 - position.1 == view.1 && ((position.0 + 1) * 2 + offset_x == view.0 || (position.0 + 1) * 2 + offset_x - 1 == view.0)
    }

    for x in board_width_start + 1..board_width_end - 1 {
        for y in 1..BOARD_HEIGHT - 1 {
            stdout
                .queue(MoveTo(x as u16, y as u16))?
                .queue(PrintStyledContent((|| {
                    if game.falling.shape.iter().any(|position| position_in_view(position, &(x as i32, y as i32), board_width_start as i32)) {
                        return if game.locking { "▓".with(game.falling.color) } else { " ".on(game.falling.color) }
                    }
                    if let Some(ghost) = &game.ghost {
                        if ghost.shape.iter().any(|position| position_in_view(position, &(x as i32, y as i32), board_width_start as i32)) {
                            return "░".with(game.falling.color)
                        }
                    }
                    for (i, row) in game.stack.iter().enumerate() {
                        for (j, color) in row.iter().enumerate() {
                            if let Some(color) = color {
                                if position_in_view(&(j as i32, i as i32), &(x as i32, y as i32), board_width_start as i32) {
                                    return " ".on(*color)
                                }
                            }
                        }
                    }
                    StyledContent::new(ContentStyle::new(), if x % 2 != terminal_width / 2 % 2 { "." } else { " " })
                })()))?;
        }
    }
    for (i, tetromino) in game.next.iter().enumerate() {
        stdout
            .queue(MoveTo(board_width_end + 1, 4 + (i as u16 * 3)))?
            .queue(Print("        "))?
            .queue(MoveTo(board_width_end + 1, 5 + (i as u16 * 3)))?
            .queue(Print("        "))?;
        for position in tetromino.shape.iter().map(|(x, y)| (*x as u16, *y as u16)) {
            stdout
                .queue(MoveTo((position.0 - 3) * 2 + board_width_end + 2, BOARD_HEIGHT - position.1 + 1 + (i as u16 * 3)))?
                .queue(PrintStyledContent(" ".on(tetromino.color)))?
                .queue(MoveTo((position.0 - 3) * 2 + board_width_end + 1, BOARD_HEIGHT - position.1 + 1 + (i as u16 * 3)))?
                .queue(PrintStyledContent(" ".on(tetromino.color)))?;
        }
    }
    if let Some(holding) = &game.holding {
        stdout
            .queue(MoveTo(board_width_start - 9, 4))?
            .queue(Print("        "))?
            .queue(MoveTo(board_width_start - 9, 5))?
            .queue(Print("        "))?;
        for position in holding.shape.iter().map(|(x, y)| (*x as u16, *y as u16)) {
            stdout
                .queue(MoveTo((position.0 - 3) * 2 + board_width_start - 9, BOARD_HEIGHT - position.1 + 1))?
                .queue(PrintStyledContent(" ".on(holding.color)))?
                .queue(MoveTo((position.0 - 3) * 2 + board_width_start - 8, BOARD_HEIGHT - position.1 + 1))?
                .queue(PrintStyledContent(" ".on(holding.color)))?;
        }
    }
    stdout
        .queue(MoveTo(board_width_end + 1, 17))?
        .queue(Print(format!("SCORE: {}", game.score)))?
        .queue(MoveTo(board_width_end + 1, 18))?
        .queue(Print(format!("LEVEL: {}", game.level)))?
        .queue(MoveTo(board_width_end + 1, 19))?
        .queue(Print(format!("LINES: {}", game.lines)))?
        .queue(MoveTo(0, 0))?
        .flush()?;

    Ok(())
}

pub fn draw() -> Result<()> {
    let mut stdout = stdout();

    execute!(stdout, Clear(ClearType::All))?;

    let (terminal_width, _terminal_height) = terminal::size().unwrap();

    debug_println!("REDRAW");
    debug_println!("{}", terminal_width);

    let board_width_start = terminal_width / 2 - BOARD_WIDTH / 2;
    let board_width_end = board_width_start + BOARD_WIDTH;

    debug_println!("{}", board_width_start);

    for x in board_width_start..board_width_end {
        for y in 0..BOARD_HEIGHT {
            stdout
                .queue(MoveTo(x, y))?
                .queue(Print(
                    if x == board_width_start && y == 0 {
                        "╔"
                    } else if x == board_width_start && y == BOARD_HEIGHT - 1 {
                        "╚"
                    } else if x == board_width_end - 1 && y == 0 {
                        "╗"
                    } else if x == board_width_end - 1 && y == BOARD_HEIGHT - 1 {
                        "╝"
                    } else if x == board_width_start || x == board_width_end - 1 {
                        "║"
                    } else if y == 0 || y == BOARD_HEIGHT - 1 {
                        "═"
                    } else if x % 2 != terminal_width / 2 % 2 {
                        "."
                    } else {
                        " "
                    }
                ))?;
        }
    }
    stdout
        .queue(MoveTo(board_width_start + 8, 0))?
        .queue(PrintStyledContent("TETRIS".bold()))?
        .queue(MoveTo(board_width_end + 1, 2))?
        .queue(Print("NEXT:"))?
        .queue(MoveTo(board_width_start - 9, 2))?
        .queue(Print("HOLD:"))?
        .queue(MoveTo(0, 0))?
        .flush()?;

    Ok(())
}<|MERGE_RESOLUTION|>--- conflicted
+++ resolved
@@ -5,14 +5,6 @@
 
 use crate::game::Game;
 
-<<<<<<< HEAD
-pub type Dimension = (i32, i32);
-
-pub const BOARD_DIMENSION: Dimension = (10, 20);
-
-const WIDTH: u16 = BOARD_DIMENSION.0 as u16 * 2 + 2;
-const HEIGHT: u16 = BOARD_DIMENSION.1 as u16 + 2;
-=======
 use crate::debug_println;
 
 pub const BOARD_DIMENSION: Dimension = (10, 20);
@@ -21,7 +13,6 @@
 
 const BOARD_WIDTH: u16 = BOARD_DIMENSION.0 as u16 * 2 + 2;
 const BOARD_HEIGHT: u16 = BOARD_DIMENSION.1 as u16 + 2;
->>>>>>> b8606556
 
 pub fn render(game: &Game) -> Result<()> {
     let mut stdout = stdout();
@@ -111,13 +102,13 @@
 
     let (terminal_width, _terminal_height) = terminal::size().unwrap();
 
-    debug_println!("REDRAW");
-    debug_println!("{}", terminal_width);
+    // debug_println!("REDRAW");
+    // debug_println!("{}", terminal_width);
 
     let board_width_start = terminal_width / 2 - BOARD_WIDTH / 2;
     let board_width_end = board_width_start + BOARD_WIDTH;
 
-    debug_println!("{}", board_width_start);
+    // debug_println!("{}", board_width_start);
 
     for x in board_width_start..board_width_end {
         for y in 0..BOARD_HEIGHT {
